--- conflicted
+++ resolved
@@ -1,11 +1,8 @@
 import os
 
-<<<<<<< HEAD
 import metatensor
 
 from .clebsch_gordan import *  # noqa
-=======
->>>>>>> 2851d47a
 from .power_spectrum import PowerSpectrum  # noqa
 from .splines import (  # noqa
     AtomicDensityBase,
