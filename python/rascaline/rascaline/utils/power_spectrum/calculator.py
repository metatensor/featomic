import json
from math import sqrt
from typing import List, Optional, Union

from . import _dispatch
from ._classes import CalculatorBase, IntoSystem, Labels, TensorBlock, TensorMap


class PowerSpectrum:
    def __init__(
        self,
        calculator_1: CalculatorBase,
        calculator_2: Optional[CalculatorBase] = None,
    ):
        r"""General power spectrum of one or of two calculators.

        If ``calculator_2`` is provided, the invariants :math:`p_{nl}` are generated by
        taking quadratic combinations of ``calculator_1``'s spherical expansion
        :math:`\rho_{nlm}` and ``calculator_2``'s spherical expansion :math:`\nu_{nlm}`
        according to `Bartók et. al
        <https://journals.aps.org/prb/abstract/10.1103/PhysRevB.87.184115>`_.

        .. math::
            p_{nl} = \rho_{nlm}^\dagger \cdot \nu_{nlm}

        where we use the Einstein summation convention. If gradients are present the
        invariants of those are constructed as

        .. math::
            \nabla p_{nl} = \nabla \rho_{nlm}^\dagger \cdot \nu_{nlm} +
                            \rho_{nlm}^\dagger \cdot \nabla \nu_{nlm}

        .. note::
            Currently only supports gradients with respect to ``positions``.

        If ``calculator_2=None`` invariants are generated by combining the coefficients
        of the spherical expansion of ``calculator_1``. The spherical expansions given
        as input can only be :py:class:`rascaline.SphericalExpansion` or
        :py:class:`rascaline.LodeSphericalExpansion`.

        :param calculator_1: first calculator
        :param calculator_1: second calculator
        :raises ValueError: If other calculators than
            :py:class:`rascaline.SphericalExpansion` or
            :py:class:`rascaline.LodeSphericalExpansion` are used.
        :raises ValueError: If ``'max_angular'`` of both calculators is different

        Example
        -------
        As an example we calculate the power spectrum for a short range (sr) spherical
        expansion and a long-range (lr) LODE spherical expansion for a NaCl crystal.

        >>> import rascaline
        >>> import ase

        Construct the NaCl crystal

        >>> atoms = ase.Atoms(
        ...     symbols="NaCl",
        ...     positions=[[0, 0, 0], [0.5, 0.5, 0.5]],
        ...     pbc=True,
        ...     cell=[1, 1, 1],
        ... )

        Define the hyper parameters for the short-range spherical expansion

        >>> sr_hypers = {
        ...     "cutoff": 1.0,
        ...     "max_radial": 6,
        ...     "max_angular": 2,
        ...     "atomic_gaussian_width": 0.3,
        ...     "center_atom_weight": 1.0,
        ...     "radial_basis": {
        ...         "Gto": {},
        ...     },
        ...     "cutoff_function": {
        ...         "ShiftedCosine": {"width": 0.5},
        ...     },
        ... }

        Define the hyper parameters for the long-range LODE spherical expansion from the
        hyper parameters of the short-range spherical expansion

        >>> lr_hypers = sr_hypers.copy()
        >>> lr_hypers.pop("cutoff_function")
        {'ShiftedCosine': {'width': 0.5}}
        >>> lr_hypers["potential_exponent"] = 1

        Construct the calculators

        >>> sr_calculator = rascaline.SphericalExpansion(**sr_hypers)
        >>> lr_calculator = rascaline.LodeSphericalExpansion(**lr_hypers)

        Construct the power spectrum calculators and compute the spherical expansion

        >>> calculator = rascaline.utils.PowerSpectrum(sr_calculator, lr_calculator)
        >>> power_spectrum = calculator.compute(atoms)

        The resulting invariants are stored as :py:class:`metatensor.TensorMap` as for any other calculator

        >>> power_spectrum.keys
        Labels(
            species_center
                  11
                  17
        )
        >>> power_spectrum[0]
        TensorBlock
            samples (1): ['structure', 'center']
            components (): []
            properties (432): ['l', 'species_neighbor_1', 'n1', 'species_neighbor_2', 'n2']
            gradients: None


        .. seealso::
            If you are interested in the SOAP power spectrum you can the use the
            faster :py:class:`rascaline.SoapPowerSpectrum`.
        """  # noqa E501
        self.calculator_1 = calculator_1
        self.calculator_2 = calculator_2

        supported_calculators = ["lode_spherical_expansion", "spherical_expansion"]

        if self.calculator_1.c_name not in supported_calculators:
            raise ValueError(
                f"Only {','.join(supported_calculators)} are supported for "
                "calculator_1!"
            )

        if self.calculator_2 is not None:
            if self.calculator_2.c_name not in supported_calculators:
                raise ValueError(
                    f"Only {','.join(supported_calculators)} are supported for "
                    "calculator_2!"
                )

            parameters_1 = json.loads(calculator_1.parameters)
            parameters_2 = json.loads(calculator_2.parameters)
            if parameters_1["max_angular"] != parameters_2["max_angular"]:
                raise ValueError("'max_angular' of both calculators must be the same!")

    @property
    def name(self):
        """Name of this calculator."""
        return "PowerSpectrum"

    def compute(
        self,
        systems: Union[IntoSystem, List[IntoSystem]],
        gradients: Optional[List[str]] = None,
        use_native_system: bool = True,
    ) -> TensorMap:
        """Runs a calculation with this calculator on the given ``systems``.

        See :py:func:`rascaline.calculators.CalculatorBase.compute()` for details on the
        parameters.

        :raises NotImplementedError: If a spherical expansions contains a gradient with
            respect to an unknwon parameter.
        """
        if gradients is not None:
            for parameter in gradients:
                if parameter != "positions":
                    raise NotImplementedError(
                        "PowerSpectrum currently only supports gradients "
                        "w.r.t. to positions"
                    )

        spherical_expansion_1 = self.calculator_1.compute(
            systems=systems, gradients=gradients, use_native_system=use_native_system
        )

        expected_key_names = [
            "spherical_harmonics_l",
            "species_center",
            "species_neighbor",
        ]

        assert spherical_expansion_1.keys.names == expected_key_names
        assert spherical_expansion_1.property_names == ["n"]

        # Fill blocks with `species_neighbor` from ALL blocks. If we don't do this
        # merging blocks along the ``sample`` direction might be not possible.
        array = spherical_expansion_1.keys.column("species_neighbor")
        keys_to_move = Labels(
            names="species_neighbor",
            values=_dispatch.unique(array).reshape(-1, 1),
        )

        spherical_expansion_1 = spherical_expansion_1.keys_to_properties(keys_to_move)

        if self.calculator_2 is None:
            spherical_expansion_2 = spherical_expansion_1
        else:
            spherical_expansion_2 = self.calculator_2.compute(
                systems=systems,
                gradients=gradients,
                use_native_system=use_native_system,
            )
            assert spherical_expansion_2.keys.names == expected_key_names
            assert spherical_expansion_2.property_names == ["n"]

            array = spherical_expansion_2.keys.column("species_neighbor")
            keys_to_move = Labels(
                names="species_neighbor",
                values=_dispatch.unique(array).reshape(-1, 1),
            )

            spherical_expansion_2 = spherical_expansion_2.keys_to_properties(
                keys_to_move
            )

        new_blocks: List[TensorBlock] = []
        new_keys_values: List[List[int]] = []

        for key, block_1 in spherical_expansion_1.items():
            ell = key[0]
            species_center = key[1]

<<<<<<< HEAD
=======
            # For consistency with a full Clebsch-Gordan product we need to add
            # a `-1^l / sqrt(2 l + 1)` factor to the power spectrum invariants
>>>>>>> 2851d47a
            factor = (-1) ** ell / sqrt(2 * ell + 1)

            # Find that block indices that have the same spherical_harmonics_l and
            # species_center
            selection = Labels(
                names=["spherical_harmonics_l", "species_center"],
                values=_dispatch.list_to_array(
                    array=spherical_expansion_1.keys.values,
                    data=[[ell, species_center]],
                ),
            )
            blocks_2 = spherical_expansion_2.blocks(selection)
            for block_2 in blocks_2:
                # Make sure that samples are the same. This should not happen.
                assert block_1.samples == block_2.samples

                properties_1 = block_1.properties
                properties_2 = block_2.properties

                n_keys_dimensions = (
                    properties_1.values.shape[1] + properties_2.values.shape[1]
                )

                new_property_values = _dispatch.empty_like(
                    array=properties_1.values,
                    shape=[
                        properties_1.values.shape[0],
                        properties_2.values.shape[0],
                        n_keys_dimensions,
                    ],
                )

                for i, values_1 in enumerate(properties_1.values):
                    for j, values_2 in enumerate(properties_2.values):
                        new_property_values[i, j, : len(values_1)] = values_1
                        new_property_values[i, j, len(values_1) :] = values_2

                properties = Labels(
                    names=["species_neighbor_1", "n1", "species_neighbor_2", "n2"],
                    values=new_property_values.reshape(-1, n_keys_dimensions),
                )

                # Compute the invariants by summation and store the results this is
                # equivalent to an einsum with: ima, imb -> iab
                data = factor * _dispatch.matmul(
                    block_1.values.swapaxes(1, 2), block_2.values
                )

                new_block = TensorBlock(
                    values=data.reshape(data.shape[0], -1),
                    samples=block_1.samples,
                    components=[],
                    properties=properties,
                )

                for parameter in block_1.gradients_list():
                    if parameter == "positions":
                        _positions_gradients(new_block, block_1, block_2, factor)

                new_keys_values.append([ell, species_center])
                new_blocks.append(new_block)

        new_keys = Labels(
            names=["l", "species_center"],
            values=_dispatch.list_to_array(
                array=spherical_expansion_1.keys.values, data=new_keys_values
            ),
        )

        return TensorMap(new_keys, new_blocks).keys_to_properties("l")


def _positions_gradients(
    new_block: TensorBlock, block_1: TensorBlock, block_2: TensorBlock, factor: float
):
    gradient_1 = block_1.gradient("positions")
    gradient_2 = block_2.gradient("positions")

    if len(gradient_1.samples) == 0 or len(gradient_2.samples) == 0:
        gradients_samples = Labels.empty(["sample", "structure", "atom"])
        gradient_values = _dispatch.list_to_array(
            array=gradient_1.values, data=[]
        ).reshape(0, 1, len(new_block.properties))
    else:
        # The "sample" dimension in the power spectrum gradient samples do
        # not necessarily matches the "sample" dimension in the spherical
        # expansion gradient samples. We create new samples by creating a
        # union between the two gradient samples.
        (
            gradients_samples,
            grad1_sample_idxs,
            grad2_sample_idxs,
        ) = gradient_1.samples.union_and_mapping(gradient_2.samples)

        gradient_values = _dispatch.zeros_like(
            array=gradient_1.values,
            shape=[gradients_samples.values.shape[0], 3, len(new_block.properties)],
        )

        # the operation below is equivalent to an einsum with: ixma, imb -> ixab
        sample_indices_1 = _dispatch.to_index_array(gradient_1.samples.column("sample"))
        block_2_values = block_2.values[sample_indices_1]
        new_shape = block_2_values.shape[:1] + (-1,) + block_2_values.shape[1:]

        gradient_1_values = factor * _dispatch.matmul(
            gradient_1.values.swapaxes(2, 3),
            block_2_values.reshape(new_shape),
        )

        gradient_values[grad1_sample_idxs] += gradient_1_values.reshape(
            gradient_1.samples.values.shape[0], 3, -1
        )

        # the operation below is equivalent to an einsum with: ima, ixmb -> ixab
        sample_indices_2 = _dispatch.to_index_array(gradient_2.samples.column("sample"))
        block_1_values = block_1.values[sample_indices_2]
        new_shape = block_1_values.shape[:1] + (-1,) + block_1_values.shape[1:]

        gradient_values_2 = factor * _dispatch.matmul(
            block_1_values.reshape(new_shape).swapaxes(2, 3),
            gradient_2.values,
        )

        gradient_values[grad2_sample_idxs] += gradient_values_2.reshape(
            gradient_2.samples.values.shape[0], 3, -1
        )

    gradient = TensorBlock(
        values=gradient_values,
        samples=gradients_samples,
        components=[gradient_1.components[0]],
        properties=new_block.properties,
    )

    new_block.add_gradient("positions", gradient)<|MERGE_RESOLUTION|>--- conflicted
+++ resolved
@@ -217,11 +217,8 @@
             ell = key[0]
             species_center = key[1]
 
-<<<<<<< HEAD
-=======
             # For consistency with a full Clebsch-Gordan product we need to add
             # a `-1^l / sqrt(2 l + 1)` factor to the power spectrum invariants
->>>>>>> 2851d47a
             factor = (-1) ** ell / sqrt(2 * ell + 1)
 
             # Find that block indices that have the same spherical_harmonics_l and
